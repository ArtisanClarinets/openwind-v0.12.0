import { useCallback, useEffect, useMemo, useState } from 'react';
import { Card } from '../components/Card.jsx';
import { Button } from '../components/Button.jsx';
import { NumberField } from '../components/NumberField.jsx';
import { Table } from '../components/Table.jsx';
import { Switch } from '../components/Switch.jsx';
import { useDebounce } from '../hooks/useDebounce.js';
import { recommend, fetchPreset } from '../lib/apiClient.js';
import { validateHoleSpacing } from '../lib/validators.js';
import { useToast } from '../components/Toast.jsx';
import { useWorkspace } from '../lib/workspace.jsx';
import {
  PLAYER_ARTICULATIONS,
  PLAYER_BRIGHTNESS,
  PLAYER_PROFILES,
  RECOMMENDATION_SCALES,
  REGISTER_OPTIONS
} from '../lib/constants.js';
<<<<<<< HEAD
import ChartToneHoles from '../components/ChartToneHoles.jsx';
import { ClarinetPreview } from '../components/ClarinetPreview.jsx';
=======
>>>>>>> ebb3cbd8

export function GeometryPage() {
  const {
    geometry,
    setGeometry,
    constraints,
    setConstraints,
    autosimulate,
    setAutosimulate,
    setLastRecommendation,
    recommendationOptions,
    setRecommendationOptions
  } = useWorkspace();
  const [issues, setIssues] = useState([]);
  const debouncedGeometry = useDebounce(geometry, 320);
  const { notify } = useToast();

  useEffect(() => {
    setIssues(validateHoleSpacing(debouncedGeometry.tone_holes ?? [], constraints.minSpacingMm));
  }, [debouncedGeometry, constraints.minSpacingMm]);

  const spacingWarnings = useMemo(() => {
    const map = new Map();
    for (const issue of issues) {
      map.set(issue.index, issue.message);
    }
    return map;
  }, [issues]);

  const geometrySummary = useMemo(() => {
    const holes = geometry.tone_holes ?? [];
    const diameters = holes.map((hole) => hole.diameter_mm);
    const spacing = holes.slice(1).map((hole, index) => hole.axial_pos_mm - holes[index].axial_pos_mm);
    const undercuts = holes.map((hole) => hole.undercut_mm ?? 0);
    return {
      holeCount: holes.length,
      closed: holes.filter((hole) => hole.closed).length,
      minDiameter: diameters.length ? Math.min(...diameters) : null,
      maxDiameter: diameters.length ? Math.max(...diameters) : null,
      minSpacing: spacing.length ? Math.min(...spacing) : null,
      maxSpacing: spacing.length ? Math.max(...spacing) : null,
      minUndercut: undercuts.length ? Math.min(...undercuts) : null,
      maxUndercut: undercuts.length ? Math.max(...undercuts) : null
<<<<<<< HEAD
    };
  }, [geometry]);

  const chimneySummary = useMemo(() => {
    const holes = geometry.tone_holes ?? [];
    const topJoint = holes.slice(0, 3);
    const bottomJoint = holes.slice(3, 6);
    const rest = holes.slice(6);
    const average = (items, key) =>
      items.length > 0
        ? items.reduce((total, hole) => total + Number(hole[key] ?? 0), 0) / items.length
        : null;
    return {
      topCount: topJoint.length,
      bottomCount: bottomJoint.length,
      extraCount: rest.length,
      topAverage: average(topJoint, 'chimney_mm'),
      bottomAverage: average(bottomJoint, 'chimney_mm'),
      extraAverage: average(rest, 'chimney_mm')
=======
>>>>>>> ebb3cbd8
    };
  }, [geometry]);

  const updateHole = useCallback(
    (index, patch) => {
      setGeometry((previous) => ({
        ...previous,
        tone_holes: previous.tone_holes.map((hole) => (hole.index === index ? { ...hole, ...patch } : hole))
      }));
    },
    [setGeometry]
  );

  const moveHole = useCallback(
    (index, direction) => {
      setGeometry((previous) => {
        const next = [...previous.tone_holes];
        const target = index + direction;
        if (target < 0 || target >= next.length) {
          return previous;
        }
        const [removed] = next.splice(index, 1);
        next.splice(target, 0, removed);
        return {
          ...previous,
          tone_holes: next.map((hole, idx) => ({ ...hole, index: idx }))
        };
      });
    },
    [setGeometry]
  );

  const removeHole = useCallback(
    (index) => {
      setGeometry((previous) => ({
        ...previous,
        tone_holes: previous.tone_holes.filter((hole) => hole.index !== index).map((hole, idx) => ({ ...hole, index: idx }))
      }));
    },
    [setGeometry]
  );

  const duplicateHole = useCallback(
    (index) => {
      setGeometry((previous) => {
        const base = previous.tone_holes[index];
        if (!base) return previous;
        const clone = {
          ...base,
          index: base.index + 1,
          axial_pos_mm: base.axial_pos_mm + 8
        };
        const next = [...previous.tone_holes];
        next.splice(index + 1, 0, clone);
        return {
          ...previous,
          tone_holes: next.map((hole, idx) => ({ ...hole, index: idx }))
        };
      });
    },
    [setGeometry]
  );

  const addHole = useCallback(() => {
    setGeometry((previous) => {
      if (previous.tone_holes.length >= constraints.maxHoleCount) {
        notify(`Maximum of ${constraints.maxHoleCount} tone holes reached`, 'error');
        return previous;
      }
      const lastHole = previous.tone_holes.at(-1);
<<<<<<< HEAD
      const next = {
        index: previous.tone_holes.length,
        axial_pos_mm: lastHole ? lastHole.axial_pos_mm + constraints.minSpacingMm + 2 : 30,
        diameter_mm: Math.max(8, constraints.minDiameterMm + 1),
        chimney_mm: 12,
        undercut_mm: lastHole?.undercut_mm ?? 0.8,
        closed: false
      };
      return {
        ...previous,
        tone_holes: [...previous.tone_holes, next]
      };
=======
        const next = {
          index: previous.tone_holes.length,
          axial_pos_mm: lastHole ? lastHole.axial_pos_mm + constraints.minSpacingMm + 2 : 30,
          diameter_mm: Math.max(8, constraints.minDiameterMm + 1),
          chimney_mm: 12,
          undercut_mm: lastHole?.undercut_mm ?? 0.8,
          closed: false
        };
        return {
          ...previous,
          tone_holes: [...previous.tone_holes, next]
        };
>>>>>>> ebb3cbd8
    });
  }, [constraints.maxHoleCount, constraints.minSpacingMm, constraints.minDiameterMm, notify, setGeometry]);

  const handleRecommend = useCallback(async () => {
    try {
      const response = await recommend({
        target_a4_hz: recommendationOptions.targetA4Hz,
        scale: recommendationOptions.scale,
        constraints: {
          min_spacing_mm: constraints.minSpacingMm,
          max_holes: constraints.maxHoleCount,
          min_diameter_mm: constraints.minDiameterMm,
          max_diameter_mm: constraints.maxDiameterMm
        },
        player_pref: {
          profile: recommendationOptions.playerProfile,
          articulation: recommendationOptions.playerArticulation,
          brightness: recommendationOptions.playerBrightness
        },
        include_register: recommendationOptions.includeRegister
      });
      setGeometry(response.geometry);
      setLastRecommendation({
        type: 'recommendation',
        loadedAt: new Date().toISOString(),
        description: response.message ?? 'FastAPI adapter'
      });
      notify('Recommendation updated', 'success');
    } catch (error) {
      notify('Recommendation failed', 'error');
    }
  }, [
    constraints.maxDiameterMm,
    constraints.maxHoleCount,
    constraints.minDiameterMm,
    constraints.minSpacingMm,
    notify,
    setGeometry,
    setLastRecommendation,
    recommendationOptions
  ]);

  const handlePreset = useCallback(async () => {
    try {
      const preset = await fetchPreset();
      setGeometry(preset.geometry);
      setLastRecommendation({
        type: 'preset',
        loadedAt: new Date().toISOString(),
        description: preset.metadata?.name ?? 'Factory preset'
      });
      notify('Factory preset applied', 'success');
    } catch (error) {
      notify('Unable to load preset', 'error');
    }
  }, [notify, setGeometry, setLastRecommendation]);

  const renderNumericInput = useCallback(
    (row, key, { min, max, step = 0.1, warning } = {}) => (
      <div className="tone-hole-input">
        <input
          type="number"
          min={min}
          max={max}
          step={step}
          value={row[key] ?? 0}
          aria-label={`${key} for hole ${row.index + 1}`}
          aria-invalid={Boolean(warning)}
          onChange={(event) => updateHole(row.index, { [key]: Number(event.target.value) })}
        />
        {warning && <span className="input-warning">{warning}</span>}
      </div>
    ),
    [updateHole]
  );

  const columns = useMemo(
    () => [
      { header: '#', accessor: 'index' },
      {
        header: 'Axial (mm)',
        accessor: 'axial_pos_mm',
        cell: (row) =>
          renderNumericInput(row, 'axial_pos_mm', {
            min: 0,
            step: 0.5,
            warning: spacingWarnings.get(row.index)
          })
      },
      {
        header: 'Diameter (mm)',
        accessor: 'diameter_mm',
        cell: (row) =>
          renderNumericInput(row, 'diameter_mm', {
            min: constraints.minDiameterMm,
            max: constraints.maxDiameterMm,
            step: 0.1
          })
      },
      {
        header: 'Chimney (mm)',
        accessor: 'chimney_mm',
        cell: (row) => renderNumericInput(row, 'chimney_mm', { min: 4, step: 0.5 })
      },
      {
        header: 'Undercut (mm)',
        accessor: 'undercut_mm',
        cell: (row) => renderNumericInput(row, 'undercut_mm', { min: 0, step: 0.05 })
      },
      {
        header: 'State',
        accessor: 'closed',
        cell: (row) => (
          <button
            type="button"
            className={`chip ${row.closed ? 'chip-closed' : 'chip-open'}`}
            onClick={() => updateHole(row.index, { closed: !row.closed })}
            aria-pressed={row.closed}
          >
            {row.closed ? 'Closed' : 'Open'}
          </button>
        )
      },
      {
        header: 'Actions',
        accessor: 'actions',
        cell: (row) => (
          <div className="hole-actions">
            <Button
              variant="ghost"
              size="sm"
              onClick={() => moveHole(row.index, -1)}
              aria-label={`Move hole ${row.index + 1} up`}
            >
              ↑
            </Button>
            <Button
              variant="ghost"
              size="sm"
              onClick={() => moveHole(row.index, 1)}
              aria-label={`Move hole ${row.index + 1} down`}
            >
              ↓
            </Button>
            <Button
              variant="ghost"
              size="sm"
              onClick={() => duplicateHole(row.index)}
              aria-label={`Duplicate hole ${row.index + 1}`}
            >
              ⧉
            </Button>
            <Button
              variant="ghost"
              size="sm"
              onClick={() => removeHole(row.index)}
              aria-label={`Remove hole ${row.index + 1}`}
            >
              ✕
            </Button>
          </div>
        )
      }
    ],
    [
      constraints.maxDiameterMm,
      constraints.minDiameterMm,
      duplicateHole,
      moveHole,
      removeHole,
      renderNumericInput,
      spacingWarnings,
      updateHole
    ]
  );

  return (
    <div className="page-grid geometry-grid">
      <Card className="guidance-card" title="How to shape your instrument">
        <p>
          Start with the bore dimensions, then review each tone hole row in the table below. You can
          drag the order, duplicate entries or remove them entirely. If a value falls outside the
          recommended range, a red hint will appear so you know what to adjust.
        </p>
        <ol>
          <li>
            Set your desired concert pitch and player preferences in “Recommendation options” to
            receive tailored layouts.
          </li>
          <li>
            Confirm the bore, instrument length and barrel dimensions – these set the physical scale
            for every calculation.
          </li>
          <li>
            Edit tone holes directly in the table. Buttons on the right let you reorder, clone or
<<<<<<< HEAD
            delete rows in one click. Remember that a B♭ soprano clarinet uses three upper-joint
            chimneys for the left hand and three lower-joint chimneys for the right hand.
=======
            delete rows in one click.
>>>>>>> ebb3cbd8
          </li>
          <li>
            Adjust the constraints at the bottom if you want the automatic tools to explore a wider
            (or tighter) range of designs.
          </li>
        </ol>
      </Card>
      <Card title="Recommendation options">
        <p>
          Tell OpenWInD what kind of player and repertoire you are targeting. These preferences feed
          into the server-side recommender that can populate the tone-hole layout for you.
        </p>
        <div className="grid-two">
          <NumberField
            label="Target A4"
            value={recommendationOptions.targetA4Hz}
            unit="Hz"
            step={0.1}
            min={430}
            max={450}
            description="Sets the reference pitch for all automatic suggestions."
            onChange={(value) => setRecommendationOptions((prev) => ({ ...prev, targetA4Hz: value }))}
          />
          <label className="ow-select">
            <span>Pitch scale</span>
            <p className="select-help">
              Choose the tuning system that best matches your ensemble. Equal temperament is the
              modern default.
            </p>
            <select
              value={recommendationOptions.scale}
              onChange={(event) => setRecommendationOptions((prev) => ({ ...prev, scale: event.target.value }))}
            >
              {RECOMMENDATION_SCALES.map((item) => (
                <option key={item} value={item}>
                  {item}
                </option>
              ))}
            </select>
          </label>
          <label className="ow-select">
            <span>Register focus</span>
            <p className="select-help">Tell the recommender which playing register to favour.</p>
            <select
              value={recommendationOptions.includeRegister}
              onChange={(event) =>
                setRecommendationOptions((prev) => ({ ...prev, includeRegister: event.target.value }))
              }
            >
              {REGISTER_OPTIONS.map((item) => (
                <option key={item} value={item}>
                  {item}
                </option>
              ))}
            </select>
          </label>
          <label className="ow-select">
            <span>Player profile</span>
            <p className="select-help">Match the response to the experience level of the player.</p>
            <select
              value={recommendationOptions.playerProfile}
              onChange={(event) =>
                setRecommendationOptions((prev) => ({ ...prev, playerProfile: event.target.value }))
              }
            >
              {PLAYER_PROFILES.map((item) => (
                <option key={item} value={item}>
                  {item}
                </option>
              ))}
            </select>
          </label>
          <label className="ow-select">
            <span>Articulation</span>
            <p className="select-help">Fine-tune how resistant or flexible the tone holes should feel.</p>
            <select
              value={recommendationOptions.playerArticulation}
              onChange={(event) =>
                setRecommendationOptions((prev) => ({ ...prev, playerArticulation: event.target.value }))
              }
            >
              {PLAYER_ARTICULATIONS.map((item) => (
                <option key={item} value={item}>
                  {item}
                </option>
              ))}
            </select>
          </label>
          <label className="ow-select">
            <span>Brightness</span>
            <p className="select-help">Pick a tonal colour ranging from dark and mellow to bright.</p>
            <select
              value={recommendationOptions.playerBrightness}
              onChange={(event) =>
                setRecommendationOptions((prev) => ({ ...prev, playerBrightness: event.target.value }))
              }
            >
              {PLAYER_BRIGHTNESS.map((item) => (
                <option key={item} value={item}>
                  {item}
                </option>
              ))}
            </select>
          </label>
        </div>
      </Card>
      <Card
        title="Bore and barrel"
        action={
          <div className="card-action-row">
            <Button variant="secondary" onClick={handlePreset}>
              Load preset
            </Button>
            <Button onClick={handleRecommend}>Recommend layout</Button>
          </div>
        }
      >
        <p>
          These core dimensions define the clarinet body. They accept sensible defaults, so feel free
          to experiment – you can always reload the preset above.
        </p>
        <div className="grid-two">
          <NumberField
            label="Bore"
            value={geometry.bore_mm}
            unit="mm"
            description="Internal diameter of the main bore. Larger values generally darken the tone."
            onChange={(value) => setGeometry((prev) => ({ ...prev, bore_mm: value }))}
          />
          <NumberField
            label="Length"
            value={geometry.length_mm}
            unit="mm"
            description="Overall tube length from mouthpiece to bell end."
            onChange={(value) => setGeometry((prev) => ({ ...prev, length_mm: value }))}
          />
          <NumberField
            label="Barrel"
            value={geometry.barrel_length_mm}
            unit="mm"
            description="Length of the detachable barrel section at the top of the clarinet."
            onChange={(value) => setGeometry((prev) => ({ ...prev, barrel_length_mm: value }))}
          />
        </div>
        <Switch
          id="autosimulate-toggle"
          label="Auto-simulate"
          description="Debounce simulation updates when geometry changes"
          checked={autosimulate}
          onChange={setAutosimulate}
        />
      </Card>
      <Card
        title="Tone holes"
        action={
          <Button variant="secondary" onClick={addHole} aria-label="Add tone hole">
            Add hole
          </Button>
        }
      >
        <p>
<<<<<<< HEAD
          Enter measurements for each tone hole. The first three rows correspond to the upper-joint
          chimneys (left hand) and the next three rows to the lower-joint chimneys (right hand).
          Subsequent rows represent auxiliary vents such as the register and resonance keys. Use the
          arrow buttons to reorder, clone or remove entries without retyping values.
=======
          Enter measurements for each tone hole. Hover over the “State” chip to toggle between open
          and closed fingerings. Use the arrow buttons to reorder the layout without retyping values.
>>>>>>> ebb3cbd8
        </p>
        <Table columns={columns} data={geometry.tone_holes} />
        {issues.length > 0 && (
          <div className="validation-block" role="alert">
            <strong>Spacing warnings:</strong>
            <ul>
              {issues.map((item) => (
                <li key={item.index}>{item.message}</li>
              ))}
            </ul>
          </div>
        )}
      </Card>
      <Card title="Visualise the clarinet body">
        <p>
          These interactive visuals mirror the OpenWInD demo: the chart shows where each chimney
          sits along the tube and how its diameter compares to the bore, while the preview sketches a
          simplified clarinet body so you can spot spacing or height imbalances at a glance.
        </p>
        <div className="geometry-visual-grid">
          <ChartToneHoles
            toneHoles={geometry.tone_holes}
            boreMm={geometry.bore_mm}
            lengthMm={geometry.length_mm}
          />
          <ClarinetPreview
            toneHoles={geometry.tone_holes}
            lengthMm={geometry.length_mm}
            boreMm={geometry.bore_mm}
          />
        </div>
      </Card>
      <Card title="Constraints">
        <p>
          Constraints keep automatic tools within practical limits. If you want broader
          experimentation, widen these values; for production-ready plans, tighten them.
        </p>
        <div className="grid-two">
          <NumberField
            label="Minimum spacing"
            value={constraints.minSpacingMm}
            unit="mm"
            min={2}
            step={0.5}
            description="Enforces a safe minimum distance between tone holes."
            onChange={(value) => setConstraints({ minSpacingMm: value })}
          />
          <NumberField
            label="Minimum diameter"
            value={constraints.minDiameterMm}
            unit="mm"
            min={2}
            step={0.1}
            description="Prevents the recommender from suggesting unplayably small holes."
            onChange={(value) => setConstraints({ minDiameterMm: value })}
          />
          <NumberField
            label="Maximum diameter"
            value={constraints.maxDiameterMm}
            unit="mm"
            min={constraints.minDiameterMm}
            step={0.1}
            description="Upper limit for hole size, keeping ergonomics comfortable."
            onChange={(value) => setConstraints({ maxDiameterMm: value })}
          />
          <NumberField
            label="Maximum holes"
            value={constraints.maxHoleCount}
            min={1}
            step={1}
            description="Caps how many tone holes the automatic tools may create."
            onChange={(value) => setConstraints({ maxHoleCount: Math.round(value) })}
          />
        </div>
      </Card>
      <Card title="Geometry summary">
        <dl className="geometry-summary">
          <div>
            <dt>Tone holes</dt>
            <dd>{geometrySummary.holeCount}</dd>
          </div>
          <div>
            <dt>Open / closed</dt>
            <dd>
              {geometrySummary.holeCount - geometrySummary.closed} / {geometrySummary.closed}
            </dd>
          </div>
          <div>
            <dt>Diameter range</dt>
            <dd>
              {geometrySummary.minDiameter === null
                ? '—'
                : `${geometrySummary.minDiameter.toFixed(1)}–${geometrySummary.maxDiameter.toFixed(1)} mm`}
            </dd>
          </div>
          <div>
            <dt>Spacing range</dt>
            <dd>
              {geometrySummary.minSpacing === null
                ? '—'
                : `${geometrySummary.minSpacing.toFixed(1)}–${geometrySummary.maxSpacing.toFixed(1)} mm`}
            </dd>
          </div>
          <div>
            <dt>Undercut range</dt>
            <dd>
              {geometrySummary.minUndercut === null
                ? '—'
                : `${geometrySummary.minUndercut.toFixed(2)}–${geometrySummary.maxUndercut.toFixed(2)} mm`}
            </dd>
          </div>
<<<<<<< HEAD
        </dl>
      </Card>
      <Card title="Chimney balance">
        <p>
          Maintain similar chimney heights across the three left-hand (upper-joint) and three
          right-hand (lower-joint) chimneys to ensure even response through the chalumeau and throat
          registers of a B♭ soprano clarinet.
        </p>
        <dl className="geometry-summary">
          <div>
            <dt>Upper joint</dt>
            <dd>
              {chimneySummary.topCount} chimneys ·{' '}
              {chimneySummary.topAverage === null
                ? '—'
                : `${chimneySummary.topAverage.toFixed(1)} mm average`}
            </dd>
          </div>
          <div>
            <dt>Lower joint</dt>
            <dd>
              {chimneySummary.bottomCount} chimneys ·{' '}
              {chimneySummary.bottomAverage === null
                ? '—'
                : `${chimneySummary.bottomAverage.toFixed(1)} mm average`}
            </dd>
          </div>
          <div>
            <dt>Auxiliary vents</dt>
            <dd>
              {chimneySummary.extraCount} vents ·{' '}
              {chimneySummary.extraAverage === null
                ? '—'
                : `${chimneySummary.extraAverage.toFixed(1)} mm average`}
            </dd>
          </div>
=======
>>>>>>> ebb3cbd8
        </dl>
      </Card>
    </div>
  );
}<|MERGE_RESOLUTION|>--- conflicted
+++ resolved
@@ -16,11 +16,6 @@
   RECOMMENDATION_SCALES,
   REGISTER_OPTIONS
 } from '../lib/constants.js';
-<<<<<<< HEAD
-import ChartToneHoles from '../components/ChartToneHoles.jsx';
-import { ClarinetPreview } from '../components/ClarinetPreview.jsx';
-=======
->>>>>>> ebb3cbd8
 
 export function GeometryPage() {
   const {
@@ -64,28 +59,6 @@
       maxSpacing: spacing.length ? Math.max(...spacing) : null,
       minUndercut: undercuts.length ? Math.min(...undercuts) : null,
       maxUndercut: undercuts.length ? Math.max(...undercuts) : null
-<<<<<<< HEAD
-    };
-  }, [geometry]);
-
-  const chimneySummary = useMemo(() => {
-    const holes = geometry.tone_holes ?? [];
-    const topJoint = holes.slice(0, 3);
-    const bottomJoint = holes.slice(3, 6);
-    const rest = holes.slice(6);
-    const average = (items, key) =>
-      items.length > 0
-        ? items.reduce((total, hole) => total + Number(hole[key] ?? 0), 0) / items.length
-        : null;
-    return {
-      topCount: topJoint.length,
-      bottomCount: bottomJoint.length,
-      extraCount: rest.length,
-      topAverage: average(topJoint, 'chimney_mm'),
-      bottomAverage: average(bottomJoint, 'chimney_mm'),
-      extraAverage: average(rest, 'chimney_mm')
-=======
->>>>>>> ebb3cbd8
     };
   }, [geometry]);
 
@@ -156,20 +129,6 @@
         return previous;
       }
       const lastHole = previous.tone_holes.at(-1);
-<<<<<<< HEAD
-      const next = {
-        index: previous.tone_holes.length,
-        axial_pos_mm: lastHole ? lastHole.axial_pos_mm + constraints.minSpacingMm + 2 : 30,
-        diameter_mm: Math.max(8, constraints.minDiameterMm + 1),
-        chimney_mm: 12,
-        undercut_mm: lastHole?.undercut_mm ?? 0.8,
-        closed: false
-      };
-      return {
-        ...previous,
-        tone_holes: [...previous.tone_holes, next]
-      };
-=======
         const next = {
           index: previous.tone_holes.length,
           axial_pos_mm: lastHole ? lastHole.axial_pos_mm + constraints.minSpacingMm + 2 : 30,
@@ -182,7 +141,6 @@
           ...previous,
           tone_holes: [...previous.tone_holes, next]
         };
->>>>>>> ebb3cbd8
     });
   }, [constraints.maxHoleCount, constraints.minSpacingMm, constraints.minDiameterMm, notify, setGeometry]);
 
@@ -378,12 +336,7 @@
           </li>
           <li>
             Edit tone holes directly in the table. Buttons on the right let you reorder, clone or
-<<<<<<< HEAD
-            delete rows in one click. Remember that a B♭ soprano clarinet uses three upper-joint
-            chimneys for the left hand and three lower-joint chimneys for the right hand.
-=======
             delete rows in one click.
->>>>>>> ebb3cbd8
           </li>
           <li>
             Adjust the constraints at the bottom if you want the automatic tools to explore a wider
@@ -545,15 +498,8 @@
         }
       >
         <p>
-<<<<<<< HEAD
-          Enter measurements for each tone hole. The first three rows correspond to the upper-joint
-          chimneys (left hand) and the next three rows to the lower-joint chimneys (right hand).
-          Subsequent rows represent auxiliary vents such as the register and resonance keys. Use the
-          arrow buttons to reorder, clone or remove entries without retyping values.
-=======
           Enter measurements for each tone hole. Hover over the “State” chip to toggle between open
           and closed fingerings. Use the arrow buttons to reorder the layout without retyping values.
->>>>>>> ebb3cbd8
         </p>
         <Table columns={columns} data={geometry.tone_holes} />
         {issues.length > 0 && (
@@ -665,45 +611,6 @@
                 : `${geometrySummary.minUndercut.toFixed(2)}–${geometrySummary.maxUndercut.toFixed(2)} mm`}
             </dd>
           </div>
-<<<<<<< HEAD
-        </dl>
-      </Card>
-      <Card title="Chimney balance">
-        <p>
-          Maintain similar chimney heights across the three left-hand (upper-joint) and three
-          right-hand (lower-joint) chimneys to ensure even response through the chalumeau and throat
-          registers of a B♭ soprano clarinet.
-        </p>
-        <dl className="geometry-summary">
-          <div>
-            <dt>Upper joint</dt>
-            <dd>
-              {chimneySummary.topCount} chimneys ·{' '}
-              {chimneySummary.topAverage === null
-                ? '—'
-                : `${chimneySummary.topAverage.toFixed(1)} mm average`}
-            </dd>
-          </div>
-          <div>
-            <dt>Lower joint</dt>
-            <dd>
-              {chimneySummary.bottomCount} chimneys ·{' '}
-              {chimneySummary.bottomAverage === null
-                ? '—'
-                : `${chimneySummary.bottomAverage.toFixed(1)} mm average`}
-            </dd>
-          </div>
-          <div>
-            <dt>Auxiliary vents</dt>
-            <dd>
-              {chimneySummary.extraCount} vents ·{' '}
-              {chimneySummary.extraAverage === null
-                ? '—'
-                : `${chimneySummary.extraAverage.toFixed(1)} mm average`}
-            </dd>
-          </div>
-=======
->>>>>>> ebb3cbd8
         </dl>
       </Card>
     </div>
